--- conflicted
+++ resolved
@@ -13,15 +13,12 @@
             return float(obj)
         elif isinstance(obj, np.ndarray):
             return obj.tolist()
-<<<<<<< HEAD
-=======
         elif isinstance(obj, np.bool_):
             return bool(obj)
         elif isinstance(obj, np.datetime64):
             return obj.astype(str)
         elif isinstance(obj, np.timedelta64):
             return obj.astype(str)
->>>>>>> 938acbab
         return super(NumpyEncoder, self).default(obj)
 
 class TelegramNotifier:
@@ -203,13 +200,10 @@
             if not self.should_notify(symbol, strategy):
                 return False
             
-<<<<<<< HEAD
             overall = sentiment.get("overall", "neutral")
             strength = sentiment.get("strength", "none")
             confidence = sentiment.get("confidence", 0.0)
             score = sentiment.get("score", 0.0)
-=======
->>>>>>> 938acbab
             volume = analysis.get("volume", 0.0)
             price = analysis.get("price", 0.0)
             
@@ -224,11 +218,8 @@
             
             message = f"<b>🚨 {symbol} Alert</b>\n\n"
             message += f"💰 Current Price: ${str(price)}\n"
-<<<<<<< HEAD
             message += f"🎯 Sentiment: {strength} {overall}\n"
             message += f"🔍 Confidence: {confidence:.2f} ({score:.2f})\n"
-=======
->>>>>>> 938acbab
             message += f"📊 Volume: {volume}\n\n"
             
             # Add strategy details
