import pandas as pd
import numpy as np
from datetime import datetime, timedelta
import matplotlib.pyplot as plt
from matplotlib.dates import DateFormatter
import logging

class Backtester:
    """
    Backtesting system to validate analysis accuracy.
    """
    
    def __init__(self, analysis_engine):
        """
        Initialize the backtester.
        
        Args:
            analysis_engine (AnalysisEngine): The analysis engine to test
        """
        self.analysis_engine = analysis_engine
        self.logger = logging.getLogger(__name__)
    
    def run_backtest(self, symbol, klines_data, lookback_periods=30, forward_periods=5):
        """
        Run a backtest on historical data.
        
        Args:
            symbol (str): Trading pair symbol
            klines_data (list): Historical candlestick data
            lookback_periods (int): Number of periods to look back for each test
            forward_periods (int): Number of periods to look forward for result validation
            
        Returns:
            dict: Backtest results including accuracy metrics
        """
        self.logger.info(f"Starting backtest for {symbol} with {lookback_periods} lookback and {forward_periods} forward periods")
        
        try:
            # Convert to DataFrame for easier manipulation
            df = self.analysis_engine._prepare_dataframe(klines_data)
            
            if len(df) < lookback_periods + forward_periods:
                self.logger.warning(f"Insufficient data for backtest: need {lookback_periods + forward_periods}, got {len(df)}")
                return {
                    "symbol": symbol,
                    "error": "Insufficient data for backtest",
                    "accuracy": 0.0
                }
            
            # Initialize results
            results = []
            
            # Run analysis on historical windows
            for i in range(len(df) - lookback_periods - forward_periods):
                # Get data window
                window = df.iloc[i:i+lookback_periods].copy()
                
                try:
                    # Run analysis on window
                    analysis = self.analysis_engine.analyze_symbol(symbol, window.values.tolist())
                    
                    # Get forward window for validation
                    forward_window = df.iloc[i+lookback_periods:i+lookback_periods+forward_periods]
                    
                    # Calculate price change in forward window
                    start_price = forward_window['close'].iloc[0]
                    end_price = forward_window['close'].iloc[-1]
                    price_change_pct = (end_price - start_price) / start_price * 100
                    
                    # Determine if analysis was correct
                    sentiment = analysis['sentiment']['overall']
                    strength = analysis['sentiment']['strength']
                    
                    if sentiment == 'buy' and price_change_pct > 0:
                        correct = True
                    elif sentiment == 'sell' and price_change_pct < 0:
                        correct = True
                    elif sentiment == 'neutral' and abs(price_change_pct) < 1.0:  # 1% threshold for neutral
                        correct = True
                    else:
                        correct = False
                    
                    results.append({
                        'timestamp': window.index[-1],
                        'sentiment': sentiment,
                        'strength': strength,
                        'price_change_pct': price_change_pct,
                        'correct': correct
                    })
                except Exception as e:
                    self.logger.error(f"Error analyzing window {i}: {str(e)}", exc_info=True)
                    continue
            
            if not results:
                self.logger.warning("No valid results from backtest")
                return {
                    "symbol": symbol,
                    "error": "No valid results from backtest",
                    "accuracy": 0.0
                }
            
            # Calculate accuracy
            correct_predictions = sum(1 for r in results if r['correct'])
            accuracy = correct_predictions / len(results)
            
            self.logger.info(f"Backtest completed for {symbol}: {accuracy:.2%} accuracy ({correct_predictions}/{len(results)} correct)")
            
            return {
                "symbol": symbol,
                "accuracy": accuracy,
                "total_predictions": len(results),
                "correct_predictions": correct_predictions,
                "results": results
            }
            
        except Exception as e:
<<<<<<< HEAD
            self.logger.error(f"Error in backtest for {symbol}: {str(e)}", exc_info=True)
=======
            self.logger.error(f"Error running backtest for {symbol}: {str(e)}", exc_info=True)
>>>>>>> 938acbab
            return {
                "symbol": symbol,
                "error": str(e),
                "accuracy": 0.0
            }
    
    def generate_report(self, backtest_results, output_file=None):
        """
        Generate a detailed backtest report.
        
        Args:
            backtest_results (dict): Results from run_backtest
            output_file (str, optional): Path to save the report
            
        Returns:
            str: Report text
        """
        if 'error' in backtest_results:
            return f"Backtest Error: {backtest_results['error']}"
        
        symbol = backtest_results['symbol']
        accuracy = backtest_results['accuracy']
        total_predictions = backtest_results['total_predictions']
        correct_predictions = backtest_results['correct_predictions']
        
        report = [
            f"Backtest Report for {symbol}",
            f"Total Predictions: {total_predictions}",
            f"Correct Predictions: {correct_predictions}",
            f"Accuracy: {accuracy:.2%}",
        ]
        
        report_text = "\n".join(report)
        
        if output_file:
            with open(output_file, 'w') as f:
                f.write(report_text)
        
        return report_text
    
    def plot_results(self, backtest_results, output_file=None):
        """
        Generate a plot of backtest results.
        
        Args:
            backtest_results (dict): Results from run_backtest
            output_file (str, optional): Path to save the plot
        """
        if 'error' in backtest_results or 'results' not in backtest_results:
            return
        
        results = backtest_results['results']
        results_df = pd.DataFrame(results)
        
        if len(results_df) == 0:
            return
        
        # Convert timestamp to datetime if it's not already
        if not isinstance(results_df['timestamp'].iloc[0], datetime):
            results_df['timestamp'] = pd.to_datetime(results_df['timestamp'])
        
        # Create figure and axis
        fig, (ax1, ax2) = plt.subplots(2, 1, figsize=(12, 8), sharex=True)
        
        # Plot price change
        ax1.plot(results_df['timestamp'], results_df['price_change_pct'], label='Price Change %')
        ax1.axhline(y=0, color='r', linestyle='-', alpha=0.3)
        ax1.set_ylabel('Price Change %')
        ax1.set_title(f'Backtest Results for {backtest_results["symbol"]}')
        ax1.legend()
        
        # Plot sentiment
        sentiment_map = {'buy': 1, 'neutral': 0, 'sell': -1}
        results_df['sentiment_value'] = results_df['sentiment'].map(sentiment_map)
        
        # Color points by correctness
        correct_points = results_df[results_df['correct']]
        incorrect_points = results_df[~results_df['correct']]
        
        ax2.scatter(correct_points['timestamp'], correct_points['sentiment_value'], 
                   color='green', label='Correct', alpha=0.7)
        ax2.scatter(incorrect_points['timestamp'], incorrect_points['sentiment_value'], 
                   color='red', label='Incorrect', alpha=0.7)
        
        ax2.set_yticks([-1, 0, 1])
        ax2.set_yticklabels(['Sell', 'Neutral', 'Buy'])
        ax2.set_ylabel('Sentiment')
        ax2.set_xlabel('Date')
        ax2.legend()
        
        # Format x-axis
        date_form = DateFormatter("%Y-%m-%d")
        ax2.xaxis.set_major_formatter(date_form)
        fig.autofmt_xdate()
        
        # Add accuracy text
        accuracy_text = f"Accuracy: {backtest_results['accuracy']:.2%}"
        fig.text(0.02, 0.02, accuracy_text, fontsize=12)
        
        plt.tight_layout()
        
        if output_file:
            plt.savefig(output_file)
            plt.close()
        else:
            plt.show()<|MERGE_RESOLUTION|>--- conflicted
+++ resolved
@@ -99,26 +99,21 @@
                     "accuracy": 0.0
                 }
             
-            # Calculate accuracy
-            correct_predictions = sum(1 for r in results if r['correct'])
-            accuracy = correct_predictions / len(results)
-            
-            self.logger.info(f"Backtest completed for {symbol}: {accuracy:.2%} accuracy ({correct_predictions}/{len(results)} correct)")
+            # Calculate accuracy metrics
+            total_tests = len(results)
+            correct_tests = sum(1 for r in results if r['correct'])
+            accuracy = correct_tests / total_tests if total_tests > 0 else 0.0
             
             return {
                 "symbol": symbol,
                 "accuracy": accuracy,
-                "total_predictions": len(results),
-                "correct_predictions": correct_predictions,
+                "total_tests": total_tests,
+                "correct_tests": correct_tests,
                 "results": results
             }
             
         except Exception as e:
-<<<<<<< HEAD
-            self.logger.error(f"Error in backtest for {symbol}: {str(e)}", exc_info=True)
-=======
-            self.logger.error(f"Error running backtest for {symbol}: {str(e)}", exc_info=True)
->>>>>>> 938acbab
+            self.logger.error(f"Error running backtest: {str(e)}", exc_info=True)
             return {
                 "symbol": symbol,
                 "error": str(e),
@@ -127,35 +122,43 @@
     
     def generate_report(self, backtest_results, output_file=None):
         """
-        Generate a detailed backtest report.
+        Generate a detailed report of backtest results.
         
         Args:
             backtest_results (dict): Results from run_backtest
-            output_file (str, optional): Path to save the report
+            output_file (str, optional): File to save report to
             
         Returns:
-            str: Report text
-        """
-        if 'error' in backtest_results:
-            return f"Backtest Error: {backtest_results['error']}"
-        
-        symbol = backtest_results['symbol']
-        accuracy = backtest_results['accuracy']
-        total_predictions = backtest_results['total_predictions']
-        correct_predictions = backtest_results['correct_predictions']
-        
-        report = [
-            f"Backtest Report for {symbol}",
-            f"Total Predictions: {total_predictions}",
-            f"Correct Predictions: {correct_predictions}",
-            f"Accuracy: {accuracy:.2%}",
-        ]
+            str: Generated report
+        """
+        if "error" in backtest_results:
+            return f"Error in backtest: {backtest_results['error']}"
+        
+        report = []
+        report.append(f"Backtest Report for {backtest_results['symbol']}")
+        report.append("=" * 50)
+        report.append(f"Total Tests: {backtest_results['total_tests']}")
+        report.append(f"Correct Predictions: {backtest_results['correct_tests']}")
+        report.append(f"Accuracy: {backtest_results['accuracy']:.2%}")
+        report.append("\nDetailed Results:")
+        report.append("-" * 50)
+        
+        for result in backtest_results['results']:
+            report.append(f"Timestamp: {result['timestamp']}")
+            report.append(f"Sentiment: {result['sentiment']} ({result['strength']})")
+            report.append(f"Price Change: {result['price_change_pct']:.2f}%")
+            report.append(f"Correct: {'Yes' if result['correct'] else 'No'}")
+            report.append("-" * 30)
         
         report_text = "\n".join(report)
         
         if output_file:
-            with open(output_file, 'w') as f:
-                f.write(report_text)
+            try:
+                with open(output_file, 'w') as f:
+                    f.write(report_text)
+                self.logger.info(f"Report saved to {output_file}")
+            except Exception as e:
+                self.logger.error(f"Error saving report: {str(e)}", exc_info=True)
         
         return report_text
     
@@ -165,63 +168,55 @@
         
         Args:
             backtest_results (dict): Results from run_backtest
-            output_file (str, optional): Path to save the plot
-        """
-        if 'error' in backtest_results or 'results' not in backtest_results:
+            output_file (str, optional): File to save plot to
+        """
+        if "error" in backtest_results:
+            self.logger.error(f"Cannot plot results: {backtest_results['error']}")
             return
         
-        results = backtest_results['results']
-        results_df = pd.DataFrame(results)
-        
-        if len(results_df) == 0:
-            return
-        
-        # Convert timestamp to datetime if it's not already
-        if not isinstance(results_df['timestamp'].iloc[0], datetime):
-            results_df['timestamp'] = pd.to_datetime(results_df['timestamp'])
-        
-        # Create figure and axis
-        fig, (ax1, ax2) = plt.subplots(2, 1, figsize=(12, 8), sharex=True)
-        
-        # Plot price change
-        ax1.plot(results_df['timestamp'], results_df['price_change_pct'], label='Price Change %')
-        ax1.axhline(y=0, color='r', linestyle='-', alpha=0.3)
-        ax1.set_ylabel('Price Change %')
-        ax1.set_title(f'Backtest Results for {backtest_results["symbol"]}')
-        ax1.legend()
-        
-        # Plot sentiment
-        sentiment_map = {'buy': 1, 'neutral': 0, 'sell': -1}
-        results_df['sentiment_value'] = results_df['sentiment'].map(sentiment_map)
-        
-        # Color points by correctness
-        correct_points = results_df[results_df['correct']]
-        incorrect_points = results_df[~results_df['correct']]
-        
-        ax2.scatter(correct_points['timestamp'], correct_points['sentiment_value'], 
-                   color='green', label='Correct', alpha=0.7)
-        ax2.scatter(incorrect_points['timestamp'], incorrect_points['sentiment_value'], 
-                   color='red', label='Incorrect', alpha=0.7)
-        
-        ax2.set_yticks([-1, 0, 1])
-        ax2.set_yticklabels(['Sell', 'Neutral', 'Buy'])
-        ax2.set_ylabel('Sentiment')
-        ax2.set_xlabel('Date')
-        ax2.legend()
-        
-        # Format x-axis
-        date_form = DateFormatter("%Y-%m-%d")
-        ax2.xaxis.set_major_formatter(date_form)
-        fig.autofmt_xdate()
-        
-        # Add accuracy text
-        accuracy_text = f"Accuracy: {backtest_results['accuracy']:.2%}"
-        fig.text(0.02, 0.02, accuracy_text, fontsize=12)
-        
-        plt.tight_layout()
-        
-        if output_file:
-            plt.savefig(output_file)
+        try:
+            # Create figure with subplots
+            fig, (ax1, ax2) = plt.subplots(2, 1, figsize=(12, 8))
+            
+            # Plot price changes
+            timestamps = [r['timestamp'] for r in backtest_results['results']]
+            price_changes = [r['price_change_pct'] for r in backtest_results['results']]
+            
+            ax1.plot(timestamps, price_changes, 'b-', label='Price Change %')
+            ax1.set_title('Price Changes Over Time')
+            ax1.set_xlabel('Time')
+            ax1.set_ylabel('Price Change %')
+            ax1.grid(True)
+            ax1.legend()
+            
+            # Format x-axis dates
+            ax1.xaxis.set_major_formatter(DateFormatter('%Y-%m-%d %H:%M'))
+            
+            # Plot accuracy
+            cumulative_correct = np.cumsum([1 if r['correct'] else 0 for r in backtest_results['results']])
+            total_tests = range(1, len(backtest_results['results']) + 1)
+            accuracy = [correct/total for correct, total in zip(cumulative_correct, total_tests)]
+            
+            ax2.plot(timestamps, accuracy, 'g-', label='Cumulative Accuracy')
+            ax2.set_title('Cumulative Accuracy Over Time')
+            ax2.set_xlabel('Time')
+            ax2.set_ylabel('Accuracy')
+            ax2.grid(True)
+            ax2.legend()
+            
+            # Format x-axis dates
+            ax2.xaxis.set_major_formatter(DateFormatter('%Y-%m-%d %H:%M'))
+            
+            # Adjust layout
+            plt.tight_layout()
+            
+            if output_file:
+                plt.savefig(output_file)
+                self.logger.info(f"Plot saved to {output_file}")
+            else:
+                plt.show()
+            
             plt.close()
-        else:
-            plt.show()+            
+        except Exception as e:
+            self.logger.error(f"Error plotting results: {str(e)}", exc_info=True)